/*
 * The MIT License
 *
 *   Copyright (c) 2014, Mahmoud Ben Hassine (md.benhassine@gmail.com)
 *
 *   Permission is hereby granted, free of charge, to any person obtaining a copy
 *   of this software and associated documentation files (the "Software"), to deal
 *   in the Software without restriction, including without limitation the rights
 *   to use, copy, modify, merge, publish, distribute, sublicense, and/or sell
 *   copies of the Software, and to permit persons to whom the Software is
 *   furnished to do so, subject to the following conditions:
 *
 *   The above copyright notice and this permission notice shall be included in
 *   all copies or substantial portions of the Software.
 *
 *   THE SOFTWARE IS PROVIDED "AS IS", WITHOUT WARRANTY OF ANY KIND, EXPRESS OR
 *   IMPLIED, INCLUDING BUT NOT LIMITED TO THE WARRANTIES OF MERCHANTABILITY,
 *   FITNESS FOR A PARTICULAR PURPOSE AND NONINFRINGEMENT. IN NO EVENT SHALL THE
 *   AUTHORS OR COPYRIGHT HOLDERS BE LIABLE FOR ANY CLAIM, DAMAGES OR OTHER
 *   LIABILITY, WHETHER IN AN ACTION OF CONTRACT, TORT OR OTHERWISE, ARISING FROM,
 *   OUT OF OR IN CONNECTION WITH THE SOFTWARE OR THE USE OR OTHER DEALINGS IN
 *   THE SOFTWARE.
 */

package io.github.benas.jpopulator.impl;

<<<<<<< HEAD
import io.github.benas.jpopulator.randomizers.DateRangeRandomizer;
=======
import io.github.benas.jpopulator.utils.DateUtils;
>>>>>>> 4883ea60

import java.math.BigDecimal;
import java.math.BigInteger;
import java.util.Calendar;
import java.util.Date;
import java.util.Random;
import java.util.concurrent.atomic.AtomicInteger;
import java.util.concurrent.atomic.AtomicLong;

import org.apache.commons.lang3.RandomStringUtils;

/**
 * This class is used to generate random value for java built-in types.
 *
 * @author Mahmoud Ben Hassine (md.benhassine@gmail.com)
 */
final class DefaultRandomizer {

    private DefaultRandomizer() { }

    /**
     * The Random object to use.
     */
    private static final Random RANDOM;

    /**
     * The random date randomizer used to populate date types.
     */
    private static final DateRangeRandomizer dateRangeRandomizer;

    static {
        RANDOM = new Random();

        //initialise date randomizer to generate dates in [now - 10 years, now + 10 years]
        Calendar calendar = Calendar.getInstance();
        calendar.add(Calendar.YEAR, 10);
        Date inTenYears = calendar.getTime();
        calendar = Calendar.getInstance();
        calendar.add(Calendar.YEAR, -10);
        Date tenYearsAgo = calendar.getTime();
        dateRangeRandomizer = new DateRangeRandomizer(tenYearsAgo, inTenYears);

    }

    /**
     * Generate a random value for the given type.
     *
     * @param type the type for which a random value will be generated
     * @return a random value for the given type or null if the type is not supported
     */
    public static Object getRandomValue(final Class type) {

        /*
         * String and Character types
         */
        if (type.equals(String.class)) {
            return RandomStringUtils.randomAlphabetic(10);
        }
        if (type.equals(Character.TYPE) || type.equals(Character.class)) {
            return RandomStringUtils.randomAlphabetic(1).charAt(0);
        }

        /*
         * Boolean type
         */
        if (type.equals(Boolean.TYPE) || type.equals(Boolean.class)) {
            return RANDOM.nextBoolean();
        }

        /*
         * Numeric types
         */
        if (type.equals(Byte.TYPE) || type.equals(Byte.class)) {
            return (byte) (RANDOM.nextInt());
        }
        if (type.equals(Short.TYPE) || type.equals(Short.class)) {
            return (short) (RANDOM.nextInt());
        }
        if (type.equals(Integer.TYPE) || type.equals(Integer.class)) {
            return RANDOM.nextInt();
        }
        if (type.equals(Long.TYPE) || type.equals(Long.class)) {
            return RANDOM.nextLong();
        }
        if (type.equals(Double.TYPE) || type.equals(Double.class)) {
            return RANDOM.nextDouble();
        }
        if (type.equals(Float.TYPE) || type.equals(Float.class)) {
            return RANDOM.nextFloat();
        }
        if (type.equals(BigInteger.class)) {
            return new BigInteger(Math.abs(RANDOM.nextInt(100)), RANDOM);
        }
        if (type.equals(BigDecimal.class)) {
            return new BigDecimal(RANDOM.nextDouble());
        }
        if (type.equals(AtomicLong.class)) {
            return new AtomicLong(RANDOM.nextLong());
        }
        if (type.equals(AtomicInteger.class)) {
            return new AtomicInteger(RANDOM.nextInt());
        }

        /*
         * Date and time types
         */
        if (type.equals(java.util.Date.class)) {
<<<<<<< HEAD
            return new java.util.Date(dateRangeRandomizer.getRandomValue().getTime());
        }
        if (type.equals(java.sql.Date.class)) {
            return new java.sql.Date(dateRangeRandomizer.getRandomValue().getTime());
=======
            return new java.util.Date(DateUtils.getRandomDate(DATE_INTERVAL));
        }
        if (type.equals(java.sql.Date.class)) {
            return new java.sql.Date(DateUtils.getRandomDate(DATE_INTERVAL));
>>>>>>> 4883ea60
        }
        if (type.equals(java.sql.Time.class)) {
            return new java.sql.Time(RANDOM.nextLong());
        }
        if (type.equals(java.sql.Timestamp.class)) {
<<<<<<< HEAD
            return new java.sql.Timestamp(dateRangeRandomizer.getRandomValue().getTime());
=======
            return new java.sql.Timestamp(DateUtils.getRandomDate(DATE_INTERVAL));
>>>>>>> 4883ea60
        }
        if (type.equals(Calendar.class)) {
            return Calendar.getInstance();
        }

        /*
         * Enum type
         */
        if (type.isEnum() && type.getEnumConstants().length > 0) {
            Object[] enumConstants = type.getEnumConstants();
            return enumConstants[RANDOM.nextInt(enumConstants.length)];
        }

        /*
         * Return null for any unsupported type
         */
        return null;

    }

}<|MERGE_RESOLUTION|>--- conflicted
+++ resolved
@@ -24,12 +24,7 @@
 
 package io.github.benas.jpopulator.impl;
 
-<<<<<<< HEAD
 import io.github.benas.jpopulator.randomizers.DateRangeRandomizer;
-=======
-import io.github.benas.jpopulator.utils.DateUtils;
->>>>>>> 4883ea60
-
 import java.math.BigDecimal;
 import java.math.BigInteger;
 import java.util.Calendar;
@@ -136,27 +131,16 @@
          * Date and time types
          */
         if (type.equals(java.util.Date.class)) {
-<<<<<<< HEAD
             return new java.util.Date(dateRangeRandomizer.getRandomValue().getTime());
         }
         if (type.equals(java.sql.Date.class)) {
             return new java.sql.Date(dateRangeRandomizer.getRandomValue().getTime());
-=======
-            return new java.util.Date(DateUtils.getRandomDate(DATE_INTERVAL));
-        }
-        if (type.equals(java.sql.Date.class)) {
-            return new java.sql.Date(DateUtils.getRandomDate(DATE_INTERVAL));
->>>>>>> 4883ea60
         }
         if (type.equals(java.sql.Time.class)) {
             return new java.sql.Time(RANDOM.nextLong());
         }
         if (type.equals(java.sql.Timestamp.class)) {
-<<<<<<< HEAD
             return new java.sql.Timestamp(dateRangeRandomizer.getRandomValue().getTime());
-=======
-            return new java.sql.Timestamp(DateUtils.getRandomDate(DATE_INTERVAL));
->>>>>>> 4883ea60
         }
         if (type.equals(Calendar.class)) {
             return Calendar.getInstance();
